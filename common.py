--- conflicted
+++ resolved
@@ -207,17 +207,10 @@
     @param semid: the program ID - consists of semester and progname (ie 2017B_U428)
     """
 
-<<<<<<< HEAD
     api = get_koa_api()
     url = api + 'semid='+semid+'&cmd=getPI'
     api = get_proposal_api()
     val = get_api_data(url, getOne=True)
-=======
-    #todo: get this url from config
-    api = 'https://www.keck.hawaii.edu/software/db_api/proposalsAPI.php'
-    url = api + '?ktn='+semid+'&cmd=getPI'
-    val = get_api_data(url, isJson=False)
->>>>>>> dd0156fc
 
     if not val or val.startswith('Usage') or val == 'error':
         if log: log.error('Unable to query API: ' + url)
@@ -238,18 +231,10 @@
     @param semid: the program ID - consists of semester and progname (ie 2017B_U428)
     """
 
-<<<<<<< HEAD
-    api = get_koa_api()
+    api = get_proposal_api()
     url = api + 'cmd=getTitle&semid=' + semid
-    title = get_api_data(url, getOne=True)
-    if (title == None or 'progtitl' not in title): 
-=======
-    #todo: get this url from config
-    api = 'https://www.keck.hawaii.edu/software/db_api/proposalsAPI.php'
-    url = api + '?cmd=getTitle&ktn=' + semid
     val = get_api_data(url, isJson=False)
     if not val or val.startswith('Usage') or val == 'error':
->>>>>>> dd0156fc
         if log: log.warning('get_prog_title: Could not find program title for semid "{}"'.format(semid))
         return default
     else : 
