"""
The parent class for all the instruments to streamline big picture things
Contains basic keyword values common across all the instruments
Children will contain the instrument specific values

12/14/2017 M. Brown - Created initial file
"""

#import datetime as dt
import os
from common import *
from astropy.io import fits
from datetime import timedelta, datetime as dt
from envlog import *
import shutil
import create_log as cl
from verification import *
import urllib.request
import json
import numpy as np
import re
from dep_obtain import get_obtain_data

import matplotlib as mpl
mpl.use('Agg')
import matplotlib.pyplot as plt
from PIL import Image
from astropy.visualization import ZScaleInterval, AsinhStretch
from astropy.visualization.mpl_normalize import ImageNormalize


class Instrument:
    def __init__(self, instr, utDate, config, log=None):
        """
        Base Instrument class to hold all the values common between
        instruments. Contains default values where possible
        but null values should be replaced in the init of the 
        subclasses.

        @param instr: instrument name
        @type instr: string
        @param utDate: UT date of observation
        @type utDate: string (YYYY-MM-DD)
        @param config: config object containing configration variables
        @type config: config object
        @type log: Logger Object
        @param log: The log handler for the script. Writes to the logfile
        """

        #class inputs
        self.instr    = instr
        self.utDate   = utDate
        self.config   = config
        self.log      = log


        # Keyword values to be used with a FITS file during runtime
        # NOTE: array may be used to denote an ordered list of possible keywords to look for.
        # NOTE: these may be overwritten by instr_*.py
        self.keywordMap = {}
        self.keywordMap['INSTRUME']     = 'INSTRUME'
        self.keywordMap['UTC']          = 'UTC'
        self.keywordMap['DATE-OBS']     = 'DATE-OBS'
        self.keywordMap['SEMESTER']     = 'SEMESTER'
        self.keywordMap['OFNAME']       = 'OUTFILE'
        self.keywordMap['FRAMENO']      = 'FRAMENO'
        self.keywordMap['OUTDIR']       = 'OUTDIR'
        self.keywordMap['FTYPE']        = 'INSTR'       # For instruments with two file types


        # Other values that can be overwritten in instr-*.py
        self.endHour = '20:00:00'   # 24 hour period start/end time (UT)


        # Values to be populated by subclass
        self.prefix         = ''
        self.rawfile        = ''
        self.koaid          = ''
        self.sdataList      = []
        self.extraMeta      = {}
        self.keywordSkips   = []

        #init fits specific vars
        self.fitsHdu        = None
        self.fitsHeader     = None
        self.fitsFilepath   = None


        #other helpful vars
        self.rootDir = self.config[self.instr]['ROOTDIR']
        if self.rootDir.endswith('/'): self.rootDir = self.rootDir[:-1]
        self.utDateDir = self.utDate.replace('/', '-').replace('-', '')


        # Verify input parameters
        verify_instrument(self.instr.upper())
        verify_date(self.utDate)
        assert os.path.isdir(self.rootDir), 'rootDir does not exist'


    #abstract methods that must be implemented by inheriting classes
    def get_dir_list(self) : raise NotImplementedError("Abstract method not implemented!")
    def get_prefix(self)   : raise NotImplementedError("Abstract method not implemented!")
    def set_koaimtyp(self) : raise NotImplementedError("Abstract method not implemented!")



    def dep_init(self, fullRun=True):
        '''
        Perform specific initialization tasks for DEP processing.
        '''

        #TODO: exit if existence of output/stage dirs? Maybe put override in config?
        

        #store config
        self.koaUrl = self.config['API']['KOAAPI']
        self.telUrl = self.config['API']['TELAPI']
        self.metadataTablesDir = self.config['MISC']['METADATA_TABLES_DIR']


        #check and create dirs
        self.init_dirs(fullRun)


        #create log if it does not exist
        if not self.log:
            self.log = cl.create_log(self.rootDir, self.instr, self.utDate, True)
            self.log.info('instrument.py: log created')


        #create README (output dir with everything before /koadata##/... stripped off)
        readmeFile = self.dirs['output'] + '/README';
        with open(readmeFile, 'w') as f:
            path = self.dirs['output']
            # match = re.search( r'.*(/.*/.*/\d\d\d\d\d\d\d\d)$', path, re.M)
            # if match: path = match.groups(0)[0]
            f.write(path + '\n')


    def init_dirs(self, fullRun=True):

        # get the various root dirs
        self.dirs = get_root_dirs(self.rootDir, self.instr, self.utDate)


        # Create the output directories, if they don't already exist.
        # Unless this is a full pyDEP run, in which case we exit with warning
        for key, dir in self.dirs.items():
            if os.path.isdir(dir):
                if fullRun and key != 'process':
                    raise Exception('instrument.py: Full pyDEP run, but staging and/or output directories already exist')
            else:
                try:
                    os.makedirs(dir)
                except:
                    raise Exception('instrument.py: could not create directory: {}'.format(dir))


        # Additions for NIRSPEC
        # TODO: move this to instr_nirspec.py?
        if self.instr == 'NIRSPEC':
            for dir in ['scam', 'spec']:
                newdir = self.dirs['lev0'] + '/' + dir
                if not os.path.isdir(newdir):
                    os.mkdir(newdir)



    def set_fits_file(self, filename):
        '''
        Sets the current FITS file we are working on.  Clears out temp fits variables.
        '''

        #todo: should we have option to just read the header for performance if that is all that is needed?
        try:
            self.fitsHdu = fits.open(filename, ignore_missing_end=True)
            self.fitsHeader = self.fitsHdu[0].header
            # print('hdu0',type(self.fitsHeader
            # print('hdu1',type(self.fitsHdu[1]))
            #self.fitsHeader = fits.getheader(filename)
            self.fitsFilepath = filename
        except:
            self.log.warning('set_fits_file: Could not read FITS file "' + filename + '"!')
            return False

        self.koaid = '';
        self.rawfile = ''
        self.prefix = ''
        self.extraMeta = {}

        return True



    def get_keyword(self, keyword, useMap=True, default=None, ext=None):
        '''
        Gets keyword value from the FITS header as defined in keywordMap class variable.  
        NOTE: FITS file must be loaded first with self.set_fits_file

        @param keyword: keyword value or ordered list of keyword values to search for
        @type instr: string or list
        '''
        # check for loaded fitsHeader
        if ext == None:
            if not self.fitsHeader:
                 raise Exception('get_keyword: ERROR: no FITS header loaded')
                 return default
        else:
             if not self.fitsHdu[ext].header:
                 raise Exception('get_keyword: ERROR: no FITS header loaded')
                 return default
        #use keyword mapping?
        if useMap:
    
            #if keyword is mapped, then use mapped value(s)        
            if isinstance(keyword, str) and keyword in self.keywordMap:
                keyword = self.keywordMap[keyword]

        #We allow an array of mapped keys, so if keyword is still a string then put in array
        mappedKeys = keyword
        if isinstance(mappedKeys, str):
            mappedKeys = [mappedKeys]

        #loop
<<<<<<< HEAD
        if ext == None:
            for mappedKey in mappedKeys:
                val = self.fitsHeader.get(mappedKey)
                if val != None: return val
        else:
            for mappedKey in mappedKeys:
                val = self.fitsHdu[ext].header.get(mappedKey)
                if val != None: return val
=======
        for mappedKey in mappedKeys:
            val = self.fitsHeader.get(mappedKey)
            if val != None and not isinstance(val, fits.Undefined): return val

>>>>>>> b013cc23
        #return None if we didn't find it
        return default



    def set_keyword(self, keyword, value, comment='', useMap=False, ext=None):
        '''
        Sets keyword value in FITS header.
        NOTE: Mapped values are only used if "useMap" is set to True, otherwise keyword name is as provided.
        NOTE: FITS file must be loaded first with self.set_fits_file
        '''

        # check for loaded fitsHeader
        if not self.fitsHeader:
             raise Exception('get_keyword: ERROR: no FITS header loaded')
             return None

        #use keyword mapping?
        if useMap:
            #NOTE: We allow an array of mapped keys, so if keyword is array, then use first value
            if keyword in self.keywordMap:
                keyword = self.keywordMap[keyword]

        #NOTE: If keyword is mapped to an array of key values, the first value will be used.
        if isinstance(keyword, list):
            keyword = keyword[0]

        #ok now we can update
        if ext == None:
            self.fitsHeader.update({keyword : (value, comment)})
        else:
            (self.fitsHdu[ext].header).update({keyword : (value, comment)})




    def set_koaid(self):
        '''
        Create and add KOAID to header if it does not already exist
        '''

        # self.log.info('set_koaid: setting KOAID keyword value')

        #skip if it exists
        if self.get_keyword('KOAID', False) != None: return True

        #make it
        koaid, result = self.make_koaid()
        if not result: 
            self.log.warning('set_koaid: Could not create KOAID.  UDF!')
            return False

        #save it
        self.set_keyword('KOAID', koaid, 'KOA: Data file name')
        return True



    def make_koaid(self):
        """
        Function to create the KOAID for the current loaded FITS file
        Returns the koaid and TRUE if the KOAID is successfully created
        """

        #TODO: see old/common.koaid() and make sure all logic is moved here or to instr_*.py

        # Get the prefix for the correct instrument and configuration
        self.prefix = self.get_prefix()
        if self.prefix == '':
            return '', False

        # Extract the UTC time and date observed from the header
        utc = self.get_keyword('UTC')
        if utc == None: return '', False

        dateobs = self.get_keyword('DATE-OBS')
        if dateobs == None: return '', False

        # Create a timedate object using the string from the header
        try:
            utc = dt.strptime(utc, '%H:%M:%S.%f')
        except:
            return '', False

        # Extract the hour, minute, and seconds from the UTC time
        hour   = utc.hour
        minute = utc.minute
        second = utc.second

        # Calculate the total number of seconds since Midnight
        totalSeconds = str((hour * 3600) + (minute * 60) + second)

        # Remove any date separators from the date
        dateobs = dateobs.replace('-','')
        dateobs = dateobs.replace('/','')

        # Create the KOAID from the parts
        koaid = self.prefix + '.' + dateobs + '.' + totalSeconds.zfill(5) + '.fits'
        return koaid, True


    def get_instr(self):
        """
        Method to extract the name of the instrument from the INSTRUME keyword value
        """

        # Extract the Instrume value from the header as lowercase
        instr = self.get_keyword('INSTRUME')
        if (instr == None) : return ''
        instr = instr.lower()

        # Split the value up into an array 
        instr = instr.split(' ')

        # The instrument name should always be the first value
        instr = instr[0].replace(':','')
        return instr


    def get_raw_fname(self):
        """
        Determines the original filename
        """

        #todo: is this function needed?

        # Get the root name of the file
        outfile = self.get_keyword('OFNAME')
        if outfile == None: return '', False

        # Get the frame number of the file
        frameno = self.get_keyword('FRAMENO')
        if frameno == None: return '', False

        # Determine the necessary padding required
        zero = ''
        if         float(frameno) < 10:   zero = '000'
        elif 10 <= float(frameno) < 100:  zero = '00'
        elif 100 <= float(frameno)< 1000: zero = '0'

        # Construct the original filename
        filename = outfile.strip() + zero + str(frameno).strip() + '.fits'
        return filename, True

 
    def set_instr(self):
        '''
        Check that value(s) in header indicates this is valid instrument and fixes if needed.
        (ported to python from check_instr.pro)
        '''
        #todo:  go over idl file again and pull out logic for other instruments

        #self.log.info('set_instr: verifying this is a ' + self.instr + ' FITS file')

        ok = False

        #direct match (or starts with match)?
        instrume = self.get_keyword('INSTRUME')
        if instrume and instrume.startswith(self.instr):
            if instrume != self.instr:
                self.set_keyword('INSTRUME', self.instr, 'KOA: Instrument')
            ok = True

        #mira not ok
        outdir = self.get_keyword('OUTDIR')
        if (outdir and '/mira' in outdir) : ok = False

        #No DCS keywords, check others
        if (not ok):
            filname = self.get_keyword('FILNAME')
            if (filname and self.instr in filname): ok = True

            outdir = self.get_keyword('OUTDIR')
            if (outdir and self.instr in outdir.upper()): ok = True

            currinst = self.get_keyword('CURRINST')
            if (currinst and self.instr == currinst): ok = True

            #if fixed, then update 'INSTRUME' in header
            if ok:
                self.set_keyword('INSTRUME', self.instr, 'KOA: Fixing INSTRUME keyword')
                self.log.info('set_instr: fixing INSTRUME value')

        #log err
        if (not ok):
            self.log.warning('set_instr: cannot determine if file is from ' + self.instr + '.  UDF!')

        return ok



    def set_dateObs(self):
        '''
        Checks to see if we have a DATE-OBS keyword, and if it needs to be fixed or created.
        '''

        #try to get from header (unmapped or mapped)
        dateObs = self.get_keyword('DATE-OBS', False)
        if dateObs == None: dateObs = self.get_keyword('DATE-OBS')

        #validate
        valid = False
        if dateObs: 
            dateObs = str(dateObs) #NOTE: sometimes we can get a number
            dateObs = dateObs.strip()
            valid = re.search('^\d\d\d\d[-]\d\d[-]\d\d', dateObs)

            #fix slashes?
            if not valid and '/' in dateObs:
                orig = dateObs
                day, month, year = dateObs.split('/')
                if int(year)<50: year = '20' + year
                else:            year = '19' + year
                dateObs = year + '-' + month + '-' + day
                self.set_keyword('DATE-OBS', dateObs, 'KOA: Value corrected (' + orig + ')')
                self.log.warning('set_dateObs: fixed DATE-OBS format (orig: ' + orig + ')')
                valid = True

        #if we couldn't match valid pattern, then build from file last mod time
        #note: converting to universal time (+10 hours)
        if not valid:
            filename = self.fitsFilepath
            lastMod = os.stat(filename).st_mtime
            dateObs = dt.fromtimestamp(lastMod) + timedelta(hours=10)
            dateObs = dateObs.strftime('%Y-%m-%d')
            self.set_keyword('DATE-OBS', dateObs, 'KOA: Observing date')
            self.log.warning('set_dateObs: set DATE-OBS value from FITS file time')

        # If good match, just take first 10 chars (some dates have 'T' format and extra time)
        if len(dateObs) > 10:
            orig = dateObs
            dateObs = dateObs[0:10]
            self.set_keyword('DATE-OBS', dateObs, 'KOA: Value corrected (' + orig + ')')
            self.log.warning('set_dateObs: fixed DATE-OBS format (orig: ' + orig + ')')

        return True
       


    def set_utc(self):
        '''
        Checks to see if we have a UTC time keyword, and if it needs to be fixed or created.
        '''

        #try to get from header unmapped and mark if update needed
        update = False
        utc = self.get_keyword('UTC', False)
        if utc == None: update = True

        #try to get from header mapped
        if utc == None:
            utc = self.get_keyword('UTC')
        #validate
        valid = False
        if utc: 
            utc = str(utc) #NOTE: sometimes we can get a number
            utc = utc.strip()
            valid = re.search('^\d\d:\d\d:\d\d.\d\d', utc)

        #if we couldn't match valid pattern, then build from file last mod time
        #note: converting to universal time (+10 hours)
        if not valid:
            filename = self.fitsFilepath
            lastMod = os.stat(filename).st_mtime
            utc = dt.fromtimestamp(lastMod) + timedelta(hours=10)
            utc = utc.strftime('%H:%M:%S.00')
            update = True
            self.log.warning('set_utc: set UTC value from FITS file time')
        #update/add if need be
        if update:
            self.set_keyword('UTC', utc, 'KOA: UTC keyword corrected')
        return True



    def set_ut(self):

        #skip if it exists
        if self.get_keyword('UT', False) != None: return True

        #get utc from header
        utc = self.get_keyword('UTC')
        if utc == None: 
            self.log.warning('set_ut: Could not get UTC value.  UDF!')
            return False

        #copy to UT
        self.set_keyword('UT', utc, 'KOA: Observing time')
        return True



    def get_outdir(self):
        '''
        Returns outdir if keyword exists, else derive from filename
        '''

        #return by keyword index if it exists
        outdir = self.get_keyword('OUTDIR')
        if (outdir != None) : return outdir

        #Returns the OUTDIR associated with the filename, else returns None.
        #OUTDIR = [/s]/sdata####/account/YYYYmmmDD
        #todo: should we look for '/s/' and subtract one from index?
        #NOTE: for reprocessing old data that doesn't have OUTDIR keyword, this matches
        #on /stage/ or /storageserver/ instead of /s/, which still gets the job done.  not ideal.
        try:
            filename = self.fitsFilepath
            start = filename.find('/s')
            end = filename.rfind('/')
            return filename[start:end]
        except:
            #todo: really return "None"?
            return "None"



    def get_fileno(self):

        #todo: do we need this function instead of using keyword mapping?  see subclass set_frameno
        keys = self.fitsHeader

        fileno = keys.get('FILENUM')
        if (fileno == None): fileno = keys.get('FILENUM2')
        if (fileno == None): fileno = keys.get('FRAMENO')
        if (fileno == None): fileno = keys.get('IMGNUM')
        if (fileno == None): fileno = keys.get('FRAMENUM')

        return fileno


    def set_prog_info(self, progData):
        
        # self.log.info('set_prog_info: setting program information keywords')

        #note: progData is also stored in newproginfo.txt output from getProgInfo.py

        #find matching filename in array 
        dataKey = None
        data = None
        for key, progFile in enumerate(progData):
            filepath = progFile['file']
            if filepath in self.fitsFilepath:
                dataKey = key
                data = progFile
                break
        if data == None: 
            self.log.error('set_prog_info: Could not get program info.  UDF!')
            return False

        #create keywords, deal with blank/undefined vals
        assert 'progid'   in data and data['progid'],   'PROGID not found.'
        assert 'progpi'   in data and data['progpi'],   'PROGPI not found.'
        assert 'proginst' in data and data['proginst'], 'PROGINST not found.'
        assert 'progtitl' in data and data['progtitl'], 'PROGTITL not found.'

        if data['progid']   == 'PROGID'  : data['progid']   = 'NONE'
        if data['progpi']   == 'PROGPI'  : data['progpi']   = 'NONE'
        if data['proginst'] == 'PROGINST': data['proginst'] = 'NONE'
        if data['progtitl'] in ('PROGTITL', 'NONE'): data['progtitl'] = ''

        self.set_keyword('PROGID'  , data['progid']  , 'KOA: Program ID')
        self.set_keyword('PROGPI'  , data['progpi']  , 'KOA: Program principal investigator')
        self.set_keyword('PROGINST', data['proginst'], 'KOA: Program institution')

        #extra warning for log
        if data['progid'] == 'NONE':
            time = self.get_keyword('DATE-OBS') + ' ' + self.get_keyword('UTC')
            self.log.info(f"set_prog_info: PROGID is NONE for {os.path.basename(self.fitsFilepath)} (@{time})")

        #divide PROGTITL into length 50 (+20 for comments) chunks PROGTL1/2/3
        progtl1 = data['progtitl'][0:50]
        progtl2 = data['progtitl'][50:100]
        progtl3 = data['progtitl'][100:150]
        self.set_keyword('PROGTL1',  progtl1, 'Program title 1')
        self.set_keyword('PROGTL2',  progtl2, 'Program title 2')
        self.set_keyword('PROGTL3',  progtl3, 'Program title 3')


        #NOTE: PROGTITL goes in metadata but not in header so we store in temp dict for later
        self.extraMeta['PROGTITL'] = data['progtitl']
        
        return True



    def set_semester(self):
        """
        Determines the Keck observing semester from the DATE-OBS keyword in header
        and updates the SEMESTER keyword in header.

        semester('2017-08-01') --> 2017A
        semester('2017-08-02') --> 2017B

        A = Feb. 2 to Aug. 1 (UT)
        B = Aug. 2 to Feb. 1 (UT)
        """

        dateObs = self.get_keyword('DATE-OBS')
        if dateObs == None:
            self.log.error('set_semester: Could not parse DATE-OBS')
            return False

        year, month, day = dateObs.split('-')
        iyear  = int(year)
        imonth = int(month)
        iday   = int(day)

        # Determine SEMESTER from DATE-OBS
        semester = ''
        sem = 'A'
        if   imonth >  8 or imonth < 2 : sem = 'B'
        elif imonth == 8 and iday > 1  : sem = 'B'
        elif imonth == 2 and iday == 1 : sem = 'B'
        if imonth == 1 or (imonth == 2 and iday == 1):
            year = str(iyear-1)

        semester = year + sem
        semester = semester.strip();
        self.set_keyword('SEMESTER', semester, 'Calculated SEMESTER from DATE-OBS')

        return True



    def set_propint(self, progData):
        '''
        Set proprietary period length.
        NOTE: This must come after set_semester() is called
        '''

        # self.log.info('set_propint: determining PROPINT value')

        #create semid
        semid = self.get_semid()
        assert (semid != None), 'set_propint: Could not create SEMID.'


        # Default to 18 for ENG data (***verify with SAs***)
        progid = self.fitsHeader.get('PROGID').upper()
        if progid == 'ENG':
            propint = 18
        else:
            #create url and get data
            url = self.koaUrl + 'cmd=getPP&semid=' +  semid + '&utdate=' + self.utDate
            data = get_api_data(url, getOne=True)
            if not data:
                self.log.info('set_propint: PROPINT not found for ' + semid + ' and ' + self.utDate + ', defaulting to 18 months')
                propint = 18
            else:
                propint = int(data['propint'])

        #NOTE: PROPINT goes in metadata but not in header so we store in temp dict for later
        self.extraMeta['PROPINT'] = propint

        return True


    def set_datlevel(self, datlevel):
        '''
        Adds "DATLEVEL" keyword to header
        '''
        self.set_keyword('DATLEVEL' , datlevel, 'KOA: Data reduction level')
        return True


    def set_dqa_date(self):
        """
        Adds date timestamp for when the DQA module was run
        """
        dqa_date = dt.strftime(dt.now(), '%Y-%m-%dT%H:%M:%S')
        self.set_keyword('DQA_DATE', dqa_date, 'KOA: Data quality assess time')
        return True


    def set_dqa_vers(self):
        '''
        Adds DQA version keyword to header
        '''
        version = self.config['INFO']['DEP_VERSION']
        self.set_keyword('DQA_VERS', version, 'KOA: Data quality assess code version')
        return True


    def set_image_stats_keywords(self):
        '''
        Adds mean, median, std keywords to header
        '''

        # self.log.info('set_image_stats_keywords: setting image statistics keyword values')

        image = self.fitsHdu[0].data     
        imageStd    = float("%0.2f" % np.std(image))
        imageMean   = float("%0.2f" % np.mean(image))
        imageMedian = float("%0.2f" % np.median(image))

        self.set_keyword('IMAGEMN' ,  imageMean,   'KOA: Image data mean')
        self.set_keyword('IMAGESD' ,  imageStd,    'KOA: Image data standard deviation')
        self.set_keyword('IMAGEMD' ,  imageMedian, 'KOA: Image data median')

        return True


    def set_npixsat(self, satVal=None, ext=0):
        '''
        Determines number of saturated pixels and adds NPIXSAT to header
        '''

        # self.log.info('set_npixsat: setting pixel saturation keyword value')

        if satVal == None:
            satVal = self.get_keyword('SATURATE')
            
        if satVal == None:
            self.log.warning("set_npixsat: Could not find SATURATE keyword")
        else:
            image = self.fitsHdu[ext].data     
            pixSat = image[np.where(image >= satVal)]
            nPixSat = len(image[np.where(image >= satVal)])
            self.set_keyword('NPIXSAT', nPixSat, 'KOA: Number of saturated pixels',ext=ext)

        return True


    def set_oa(self):
        '''
        Adds observing assistant name to header
        '''

        # Get OA from dep_obtain file
        obFile = self.dirs['stage'] + '/dep_obtain' + self.instr + '.txt'
        obData = get_obtain_data(obFile)
        oa = None
        if len(obData) >= 1: oa = obData[0]['OA']

        if oa == None:
            self.log.warning("set_oa: Could not find OA data")
        else:
            self.set_keyword('OA', oa, 'KOA: Observing Assistant name')

        return True


    def set_ofName(self):
        """
        Adds OFNAME keyword to header 
        """

        # self.log.info('set_ofName: setting OFNAME keyword value')

        #get value
        ofName = self.get_keyword('OFNAME')
        if (ofName == None): 
            self.log.error('set_ofName: cannot find value for OFNAME')
            return False

        #add *.fits to output if it does not exist (to fix old files)
        if (ofName.endswith('.fits') == False) : ofName += '.fits'

        #update
        self.set_keyword('OFNAME', ofName, 'KOA: Original file name')
        return True


    def set_weather_keywords(self):
        '''
        Adds all weather related keywords to header.
        NOTE: DEP should not exit if weather files are not found
        '''

        # self.log.info('set_weather_keywords: setting weather keyword values')

        #get input vars
        dateobs = self.get_keyword('DATE-OBS')
        utc     = self.get_keyword('UTC')
        telnr   = self.get_telnr()

        #read envMet.arT and write to header
        #todo: read this once in dqa to speed things up?
        logFile = self.dirs['anc'] + '/nightly/envMet.arT'
        data = envlog(logFile, 'envMet', telnr, dateobs, utc)
        if type(data) is not dict: 
            self.log.error("Could not read envMet.arT data")
            return True

        self.set_keyword('WXDOMHUM' , data['wx_domhum'],    'KOA: Weather dome humidity')
        self.set_keyword('WXDOMTMP' , data['wx_domtmp'],    'KOA: Weather dome temperature')
        self.set_keyword('WXDWPT'   , data['wx_dewpoint'],  'KOA: Weather dewpoint')
        self.set_keyword('WXOUTHUM' , data['wx_outhum'],    'KOA: Weather outside humidity')
        self.set_keyword('WXOUTTMP' , data['wx_outtmp'],    'KOA: Weather outside temperature')
        self.set_keyword('WXPRESS'  , data['wx_pressure'],  'KOA: Weather pressure')
        self.set_keyword('WXTIME'   , data['time'],         'KOA: Weather measurement time')
        self.set_keyword('WXWNDIR'  , data['wx_winddir'],   'KOA: Weather wind direction')
        self.set_keyword('WXWNDSP'  , data['wx_windspeed'], 'KOA: Weather wind speed')


        #read envFocus.arT and write to header
        logFile = self.dirs['anc'] + '/nightly/envFocus.arT'
        data = envlog(logFile, 'envFocus', telnr, dateobs, utc)
        if type(data) is not dict: 
            self.log.error("Could not read envFocus.arT data")
            return True

        self.set_keyword('GUIDFWHM' , data['guidfwhm'],     'KOA: Guide star FWHM value')
        self.set_keyword('GUIDTIME' , data['time'],         'KOA: Guide star FWHM measure time')

        return True


    def get_telnr(self):
        '''
        Gets telescope number for instrument via API
        #todo: store this and skip api call if exists?  Would need to clear var on fits reload.
        #todo: Replace API call with hard-coded?
        '''

        url = self.telUrl + 'cmd=getTelnr&instr=' + self.instr.upper()
        data = get_api_data(url, getOne=True)
        telNr = int(data['TelNr'])
        assert telNr in [1, 2], 'telNr "' + telNr + '"" not allowed'
        return telNr


    def write_lev0_fits_file(self):

        #make sure we have a koaid
        koaid = self.get_keyword('KOAID')
        if (not koaid):
            self.log.error('write_lev0_fits_file: Could not find KOAID for output filename.')
            return False

        #build outfile path
        outfile = self.dirs['lev0']
        if   (koaid.startswith('NC')): outfile += '/scam'
        elif (koaid.startswith('NS')): outfile += '/spec'
        outfile += '/' + koaid

        #write out new fits file with altered header
        try:
            #already exists?
            #todo: only allow skip if not fullRun
            # if os.path.isfile(outfile):
            #     self.log.warning('write_lev0_fits_file: file already exists. SKIPPING')
            #     return True
            self.fitsHdu.writeto(outfile)
            self.log.info('write_lev0_fits_file: output file is ' + outfile)
        except:
            try:
                self.fitsHdu.writeto(outfile, output_verify='ignore')
                self.log.error('write_lev0_fits_file: Forced to write FITS using output_verify="ignore". May want to inspect:' + outfile)                
            except:
                self.log.error('write_lev0_fits_file: Could not write out lev0 FITS file to ' + outfile)
                return False

        return True

    def make_jpg(self):
        '''
        Converts a FITS file to JPG image
        '''

        # file to convert is lev0Dir/KOAID

        path = self.dirs['lev0']
        koaid = self.fitsHeader.get('KOAID')
        filePath = ''
        for root, dirs, files in os.walk(path):
            if koaid in files:
                filePath = ''.join((root, '/', koaid))
        if not filePath:
            self.log.error('make_jpg: Could not find KOAID: ' + koaid)
            return False
        self.log.info('make_jpg: converting {} to jpeg format'.format(filePath))

        #check if already exists? (JPG conversion is time consuming)
        #todo: Only allow skip if not fullRun? (ie Will we ever want to regenerate the jpg?)

        jpgFile = filePath.replace('.fits', '.jpg')
        if os.path.isfile(jpgFile):
            self.log.warning('make_jpg: file already exists. SKIPPING')
            return True

        # verify file exists

        try:
            if os.path.isfile(filePath):
                # image data to convert
                image = self.fitsHdu[0].data
                interval = ZScaleInterval()
                vmin, vmax = interval.get_limits(image)
                norm = ImageNormalize(vmin=vmin, vmax=vmax, stretch=AsinhStretch())
                plt.imshow(image, cmap='gray', origin='lower', norm=norm)
                plt.axis('off')
                # save as png, then convert to jpg
                pngFile = filePath.replace('.fits', '.png')
                jpgFile = pngFile.replace('.png', '.jpg')
                plt.savefig(pngFile)
                Image.open(pngFile).convert('RGB').save(jpgFile)
                os.remove(pngFile)
                plt.close()
            else:
                #TODO: if this errors, should we remove .fits file added previously?
                self.log.error('make_jpg: file does not exist {}'.format(filePath))
                return False
        except:
            self.log.error('make_jpg: Could not create JPG: ' + jpgFile)
            return False

        return True

    def get_semid(self):

        semester = self.get_keyword('SEMESTER')
        progid   = self.get_keyword('PROGID')

        if (semester == None or progid == None): 
            return None

        semid = semester + '_' + progid
        return semid


    def fix_datetime(self, fname):

        # Temp fix for bad file times (NIRSPEC legacy)
        #todo: test this
        #todo: is this needed?

        datefile = ''.join(('/home/koaadmin/fixdatetime/', self.utDateDir, '.txt'))
        datefile = '/home/koaadmin/fixdatetime/20101128.txt'
        if os.path.isfile(datefile) is False:
            return

        fileroot = fname.split('/')
        fileroot = fileroot[-1]
        output = ''

        with open(datefile, 'r') as df:
            for line in df:
                if fileroot in line:
                    output = line
                    break

        if output != '':
            dateobs = self.get_keyword('DATE-OBS')
            if 'Error' not in dateobs and dateobs.strip() != '':
                return
            vals = output.split(' ')
            self.set_keyword('DATE-OBS', vals[1], ' Original value missing - added by KOA')
            self.set_keyword('UTC',      vals[2], 'Original value missing - added by KOA')


    def set_frameno(self):
        """
        Adds FRAMENO keyword to header if it doesn't exist
        """

        # self.log.info('set_frameno: setting FRAMNO keyword value from FRAMENUM')

        #skip if it exists
        if self.get_keyword('FRAMENO', False) != None: return True

        #get value
        #NOTE: If FRAMENO doesn't exist, derive from DATAFILE
        frameno = self.get_keyword('FRAMENUM')
        if (frameno == None): 

            datafile = self.get_keyword('DATAFILE')
            if (datafile == None): 
                self.log.error('set_frameno: cannot find value for FRAMENO')
                return False

            frameno = datafile.replace('.fits', '')
            num = frameno.rfind('_') + 1
            frameno = frameno[num:]
            frameno = int(frameno)

            self.set_keyword('FRAMENUM', frameno, 'KOA: Image frame number (derived from filename)')

        #update
        self.set_keyword('FRAMENO', frameno, 'KOA: Image frame number')
        return True


    def is_science(self):
        '''
        Returns true if header indicates science data was taken.
        '''

        koaimtyp = self.get_keyword('KOAIMTYP')
        if koaimtyp == 'object' : return True
        else                    : return False


    def run_drp(self):
        '''
        This will be overwritten by method in instrument specific module.
        For those instruments without a DRP, just note that in the log.
        '''

        self.log.info('run_drp: no DRP defined for {}'.format(self.instr))
        return True

    def set_numccds(self):
        try:
            panelist = self.get_keyword('PANELIST')
        except:
            self.set_keyword('NUMCCDS',0,'KOA: Number of CCDs')
            return True
        if panelist == '0':
            numccds = 0
        #mosaic data
        elif panelist == 'PANE':
            pane = self.get_keyword('PANE')
            plist = pane.split(',')
            dx = float(plist[2])
            if dx < 8192:
                numccds = 4
            elif dx < 6144:
                numccds = 3
            elif dx < 4096:
                numccds = 2
            elif dx < 2048:
                numccds = 1
            if 'LRISBLUE' in self.get_keyword('INSTRUME'):
                numccds = 1
                amplist = (self.get_keyword('AMPLIST')).split(',')
                if float(amplist[1]) > 2:
                    numccds = 2
        else:
            plist = panelist.split(',')
            numccds = 0
            for i,val in enumerate(plist):
                kywrd = f'PANE{str(val)}'
                pane = self.get_keyword(kywrd)
                plist2 = pane.split(',')
                dx = float(plist2[2])
                if dx < 2048:
                    numccds += 1
                else:
                    if dx < 4096:
                        numccds += 2
                    else:
                        numccds += 3

        self.set_keyword('NUMCCDS',numccds,'KOA: Number of CCDs')
        return True
<|MERGE_RESOLUTION|>--- conflicted
+++ resolved
@@ -223,21 +223,15 @@
             mappedKeys = [mappedKeys]
 
         #loop
-<<<<<<< HEAD
         if ext == None:
             for mappedKey in mappedKeys:
                 val = self.fitsHeader.get(mappedKey)
-                if val != None: return val
+                if val != None and not isinstance(val, fits.Undefined): return val
         else:
             for mappedKey in mappedKeys:
                 val = self.fitsHdu[ext].header.get(mappedKey)
-                if val != None: return val
-=======
-        for mappedKey in mappedKeys:
-            val = self.fitsHeader.get(mappedKey)
-            if val != None and not isinstance(val, fits.Undefined): return val
-
->>>>>>> b013cc23
+                if val != None and not isinstance(val, fits.Undefined): return val
+
         #return None if we didn't find it
         return default
 
